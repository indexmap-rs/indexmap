--- conflicted
+++ resolved
@@ -18,13 +18,8 @@
 
 [dev-dependencies]
 itertools = "0.7.0"
-<<<<<<< HEAD
-rand = "0.3"
+rand = "0.4"
 quickcheck = { version = "0.6", default-features = false }
-=======
-rand = "0.4"
-quickcheck = { version = "0.5", default-features = false }
->>>>>>> 6603df62
 fnv = "1.0"
 lazy_static = "1"
 serde_test = "1.0.5"
