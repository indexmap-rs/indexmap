//! A hash set implemented using `IndexMap`

mod iter;
mod slice;

#[cfg(test)]
mod tests;

pub use self::iter::{Difference, Drain, Intersection, IntoIter, Iter, SymmetricDifference, Union};
pub use self::slice::Slice;

#[cfg(feature = "rayon")]
pub use crate::rayon::set as rayon;
use crate::TryReserveError;

#[cfg(feature = "std")]
use std::collections::hash_map::RandomState;

use crate::util::try_simplify_range;
use alloc::boxed::Box;
use alloc::vec::Vec;
use core::cmp::Ordering;
use core::fmt;
use core::hash::{BuildHasher, Hash};
<<<<<<< HEAD
=======
use core::iter::{Chain, FusedIterator};
>>>>>>> 13b5ebad
use core::ops::{BitAnd, BitOr, BitXor, Index, RangeBounds, Sub};

use super::{Entries, Equivalent, IndexMap};

type Bucket<T> = super::Bucket<T, ()>;

/// A hash set where the iteration order of the values is independent of their
/// hash values.
///
/// The interface is closely compatible with the standard `HashSet`, but also
/// has additional features.
///
/// # Order
///
/// The values have a consistent order that is determined by the sequence of
/// insertion and removal calls on the set. The order does not depend on the
/// values or the hash function at all. Note that insertion order and value
/// are not affected if a re-insertion is attempted once an element is
/// already present.
///
/// All iterators traverse the set *in order*.  Set operation iterators like
/// `union` produce a concatenated order, as do their matching "bitwise"
/// operators.  See their documentation for specifics.
///
/// The insertion order is preserved, with **notable exceptions** like the
/// `.remove()` or `.swap_remove()` methods. Methods such as `.sort_by()` of
/// course result in a new order, depending on the sorting order.
///
/// # Indices
///
/// The values are indexed in a compact range without holes in the range
/// `0..self.len()`. For example, the method `.get_full` looks up the index for
/// a value, and the method `.get_index` looks up the value by index.
///
/// # Examples
///
/// ```
/// use indexmap::IndexSet;
///
/// // Collects which letters appear in a sentence.
/// let letters: IndexSet<_> = "a short treatise on fungi".chars().collect();
///
/// assert!(letters.contains(&'s'));
/// assert!(letters.contains(&'t'));
/// assert!(letters.contains(&'u'));
/// assert!(!letters.contains(&'y'));
/// ```
#[cfg(feature = "std")]
pub struct IndexSet<T, S = RandomState> {
    pub(crate) map: IndexMap<T, (), S>,
}
#[cfg(not(feature = "std"))]
pub struct IndexSet<T, S> {
    pub(crate) map: IndexMap<T, (), S>,
}

impl<T, S> Clone for IndexSet<T, S>
where
    T: Clone,
    S: Clone,
{
    fn clone(&self) -> Self {
        IndexSet {
            map: self.map.clone(),
        }
    }

    fn clone_from(&mut self, other: &Self) {
        self.map.clone_from(&other.map);
    }
}

impl<T, S> Entries for IndexSet<T, S> {
    type Entry = Bucket<T>;

    #[inline]
    fn into_entries(self) -> Vec<Self::Entry> {
        self.map.into_entries()
    }

    #[inline]
    fn as_entries(&self) -> &[Self::Entry] {
        self.map.as_entries()
    }

    #[inline]
    fn as_entries_mut(&mut self) -> &mut [Self::Entry] {
        self.map.as_entries_mut()
    }

    fn with_entries<F>(&mut self, f: F)
    where
        F: FnOnce(&mut [Self::Entry]),
    {
        self.map.with_entries(f);
    }
}

impl<T, S> fmt::Debug for IndexSet<T, S>
where
    T: fmt::Debug,
{
    fn fmt(&self, f: &mut fmt::Formatter<'_>) -> fmt::Result {
        if cfg!(not(feature = "test_debug")) {
            f.debug_set().entries(self.iter()).finish()
        } else {
            // Let the inner `IndexMap` print all of its details
            f.debug_struct("IndexSet").field("map", &self.map).finish()
        }
    }
}

#[cfg(feature = "std")]
impl<T> IndexSet<T> {
    /// Create a new set. (Does not allocate.)
    pub fn new() -> Self {
        IndexSet {
            map: IndexMap::new(),
        }
    }

    /// Create a new set with capacity for `n` elements.
    /// (Does not allocate if `n` is zero.)
    ///
    /// Computes in **O(n)** time.
    pub fn with_capacity(n: usize) -> Self {
        IndexSet {
            map: IndexMap::with_capacity(n),
        }
    }
}

impl<T, S> IndexSet<T, S> {
    /// Create a new set with capacity for `n` elements.
    /// (Does not allocate if `n` is zero.)
    ///
    /// Computes in **O(n)** time.
    pub fn with_capacity_and_hasher(n: usize, hash_builder: S) -> Self {
        IndexSet {
            map: IndexMap::with_capacity_and_hasher(n, hash_builder),
        }
    }

    /// Create a new set with `hash_builder`.
    ///
    /// This function is `const`, so it
    /// can be called in `static` contexts.
    pub const fn with_hasher(hash_builder: S) -> Self {
        IndexSet {
            map: IndexMap::with_hasher(hash_builder),
        }
    }

    /// Computes in **O(1)** time.
    pub fn capacity(&self) -> usize {
        self.map.capacity()
    }

    /// Return a reference to the set's `BuildHasher`.
    pub fn hasher(&self) -> &S {
        self.map.hasher()
    }

    /// Return the number of elements in the set.
    ///
    /// Computes in **O(1)** time.
    pub fn len(&self) -> usize {
        self.map.len()
    }

    /// Returns true if the set contains no elements.
    ///
    /// Computes in **O(1)** time.
    pub fn is_empty(&self) -> bool {
        self.map.is_empty()
    }

    /// Return an iterator over the values of the set, in their order
    pub fn iter(&self) -> Iter<'_, T> {
<<<<<<< HEAD
        Iter::new(self.as_entries())
=======
        Iter {
            iter: self.map.as_entries().iter(),
        }
    }

    /// Return a mutable iterator over the values of the set, in their order
    pub fn iter_mut(&mut self) -> IterMut<'_, T> {
        IterMut {
            iter: self.map.as_entries_mut().iter_mut(),
        }
>>>>>>> 13b5ebad
    }

    /// Remove all elements in the set, while preserving its capacity.
    ///
    /// Computes in **O(n)** time.
    pub fn clear(&mut self) {
        self.map.clear();
    }

    /// Shortens the set, keeping the first `len` elements and dropping the rest.
    ///
    /// If `len` is greater than the set's current length, this has no effect.
    pub fn truncate(&mut self, len: usize) {
        self.map.truncate(len);
    }

    /// Clears the `IndexSet` in the given index range, returning those values
    /// as a drain iterator.
    ///
    /// The range may be any type that implements `RangeBounds<usize>`,
    /// including all of the `std::ops::Range*` types, or even a tuple pair of
    /// `Bound` start and end values. To drain the set entirely, use `RangeFull`
    /// like `set.drain(..)`.
    ///
    /// This shifts down all entries following the drained range to fill the
    /// gap, and keeps the allocated memory for reuse.
    ///
    /// ***Panics*** if the starting point is greater than the end point or if
    /// the end point is greater than the length of the set.
    pub fn drain<R>(&mut self, range: R) -> Drain<'_, T>
    where
        R: RangeBounds<usize>,
    {
        Drain::new(self.map.core.drain(range))
    }

    /// Splits the collection into two at the given index.
    ///
    /// Returns a newly allocated set containing the elements in the range
    /// `[at, len)`. After the call, the original set will be left containing
    /// the elements `[0, at)` with its previous capacity unchanged.
    ///
    /// ***Panics*** if `at > len`.
    pub fn split_off(&mut self, at: usize) -> Self
    where
        S: Clone,
    {
        Self {
            map: self.map.split_off(at),
        }
    }
}

impl<T, S> IndexSet<T, S>
where
    T: Hash + Eq,
    S: BuildHasher,
{
    /// Reserve capacity for `additional` more values.
    ///
    /// Computes in **O(n)** time.
    pub fn reserve(&mut self, additional: usize) {
        self.map.reserve(additional);
    }

    /// Reserve capacity for `additional` more values, without over-allocating.
    ///
    /// Unlike `reserve`, this does not deliberately over-allocate the entry capacity to avoid
    /// frequent re-allocations. However, the underlying data structures may still have internal
    /// capacity requirements, and the allocator itself may give more space than requested, so this
    /// cannot be relied upon to be precisely minimal.
    ///
    /// Computes in **O(n)** time.
    pub fn reserve_exact(&mut self, additional: usize) {
        self.map.reserve_exact(additional);
    }

    /// Try to reserve capacity for `additional` more values.
    ///
    /// Computes in **O(n)** time.
    pub fn try_reserve(&mut self, additional: usize) -> Result<(), TryReserveError> {
        self.map.try_reserve(additional)
    }

    /// Try to reserve capacity for `additional` more values, without over-allocating.
    ///
    /// Unlike `try_reserve`, this does not deliberately over-allocate the entry capacity to avoid
    /// frequent re-allocations. However, the underlying data structures may still have internal
    /// capacity requirements, and the allocator itself may give more space than requested, so this
    /// cannot be relied upon to be precisely minimal.
    ///
    /// Computes in **O(n)** time.
    pub fn try_reserve_exact(&mut self, additional: usize) -> Result<(), TryReserveError> {
        self.map.try_reserve_exact(additional)
    }

    /// Shrink the capacity of the set as much as possible.
    ///
    /// Computes in **O(n)** time.
    pub fn shrink_to_fit(&mut self) {
        self.map.shrink_to_fit();
    }

    /// Shrink the capacity of the set with a lower limit.
    ///
    /// Computes in **O(n)** time.
    pub fn shrink_to(&mut self, min_capacity: usize) {
        self.map.shrink_to(min_capacity);
    }

    /// Insert the value into the set.
    ///
    /// If an equivalent item already exists in the set, it returns
    /// `false` leaving the original value in the set and without
    /// altering its insertion order. Otherwise, it inserts the new
    /// item and returns `true`.
    ///
    /// Computes in **O(1)** time (amortized average).
    pub fn insert(&mut self, value: T) -> bool {
        self.map.insert(value, ()).is_none()
    }

    /// Insert the value into the set, and get its index.
    ///
    /// If an equivalent item already exists in the set, it returns
    /// the index of the existing item and `false`, leaving the
    /// original value in the set and without altering its insertion
    /// order. Otherwise, it inserts the new item and returns the index
    /// of the inserted item and `true`.
    ///
    /// Computes in **O(1)** time (amortized average).
    pub fn insert_full(&mut self, value: T) -> (usize, bool) {
        use super::map::Entry::*;

        match self.map.entry(value) {
            Occupied(e) => (e.index(), false),
            Vacant(e) => {
                let index = e.index();
                e.insert(());
                (index, true)
            }
        }
    }

    /// Return an iterator over the values that are in `self` but not `other`.
    ///
    /// Values are produced in the same order that they appear in `self`.
    pub fn difference<'a, S2>(&'a self, other: &'a IndexSet<T, S2>) -> Difference<'a, T, S2>
    where
        S2: BuildHasher,
    {
        Difference::new(self, other)
    }

    /// Return an iterator over the values that are in `self` or `other`,
    /// but not in both.
    ///
    /// Values from `self` are produced in their original order, followed by
    /// values from `other` in their original order.
    pub fn symmetric_difference<'a, S2>(
        &'a self,
        other: &'a IndexSet<T, S2>,
    ) -> SymmetricDifference<'a, T, S, S2>
    where
        S2: BuildHasher,
    {
        SymmetricDifference::new(self, other)
    }

    /// Return an iterator over the values that are in both `self` and `other`.
    ///
    /// Values are produced in the same order that they appear in `self`.
    pub fn intersection<'a, S2>(&'a self, other: &'a IndexSet<T, S2>) -> Intersection<'a, T, S2>
    where
        S2: BuildHasher,
    {
        Intersection::new(self, other)
    }

    /// Return an iterator over all values that are in `self` or `other`.
    ///
    /// Values from `self` are produced in their original order, followed by
    /// values that are unique to `other` in their original order.
    pub fn union<'a, S2>(&'a self, other: &'a IndexSet<T, S2>) -> Union<'a, T, S>
    where
        S2: BuildHasher,
    {
        Union::new(self, other)
    }

    /// Return `true` if an equivalent to `value` exists in the set.
    ///
    /// Computes in **O(1)** time (average).
    pub fn contains<Q: ?Sized>(&self, value: &Q) -> bool
    where
        Q: Hash + Equivalent<T>,
    {
        self.map.contains_key(value)
    }

    /// Return a reference to the value stored in the set, if it is present,
    /// else `None`.
    ///
    /// Computes in **O(1)** time (average).
    pub fn get<Q: ?Sized>(&self, value: &Q) -> Option<&T>
    where
        Q: Hash + Equivalent<T>,
    {
        self.map.get_key_value(value).map(|(x, &())| x)
    }

    /// Return item index and value
    pub fn get_full<Q: ?Sized>(&self, value: &Q) -> Option<(usize, &T)>
    where
        Q: Hash + Equivalent<T>,
    {
        self.map.get_full(value).map(|(i, x, &())| (i, x))
    }

    /// Return item index, if it exists in the set
    pub fn get_index_of<Q: ?Sized>(&self, value: &Q) -> Option<usize>
    where
        Q: Hash + Equivalent<T>,
    {
        self.map.get_index_of(value)
    }

    /// Adds a value to the set, replacing the existing value, if any, that is
    /// equal to the given one, without altering its insertion order. Returns
    /// the replaced value.
    ///
    /// Computes in **O(1)** time (average).
    pub fn replace(&mut self, value: T) -> Option<T> {
        self.replace_full(value).1
    }

    /// Adds a value to the set, replacing the existing value, if any, that is
    /// equal to the given one, without altering its insertion order. Returns
    /// the index of the item and its replaced value.
    ///
    /// Computes in **O(1)** time (average).
    pub fn replace_full(&mut self, value: T) -> (usize, Option<T>) {
        use super::map::Entry::*;

        match self.map.entry(value) {
            Vacant(e) => {
                let index = e.index();
                e.insert(());
                (index, None)
            }
            Occupied(e) => (e.index(), Some(e.replace_key())),
        }
    }

    /// Remove the value from the set, and return `true` if it was present.
    ///
    /// **NOTE:** This is equivalent to `.swap_remove(value)`, if you want
    /// to preserve the order of the values in the set, use `.shift_remove(value)`.
    ///
    /// Computes in **O(1)** time (average).
    pub fn remove<Q: ?Sized>(&mut self, value: &Q) -> bool
    where
        Q: Hash + Equivalent<T>,
    {
        self.swap_remove(value)
    }

    /// Remove the value from the set, and return `true` if it was present.
    ///
    /// Like `Vec::swap_remove`, the value is removed by swapping it with the
    /// last element of the set and popping it off. **This perturbs
    /// the position of what used to be the last element!**
    ///
    /// Return `false` if `value` was not in the set.
    ///
    /// Computes in **O(1)** time (average).
    pub fn swap_remove<Q: ?Sized>(&mut self, value: &Q) -> bool
    where
        Q: Hash + Equivalent<T>,
    {
        self.map.swap_remove(value).is_some()
    }

    /// Remove the value from the set, and return `true` if it was present.
    ///
    /// Like `Vec::remove`, the value is removed by shifting all of the
    /// elements that follow it, preserving their relative order.
    /// **This perturbs the index of all of those elements!**
    ///
    /// Return `false` if `value` was not in the set.
    ///
    /// Computes in **O(n)** time (average).
    pub fn shift_remove<Q: ?Sized>(&mut self, value: &Q) -> bool
    where
        Q: Hash + Equivalent<T>,
    {
        self.map.shift_remove(value).is_some()
    }

    /// Removes and returns the value in the set, if any, that is equal to the
    /// given one.
    ///
    /// **NOTE:** This is equivalent to `.swap_take(value)`, if you need to
    /// preserve the order of the values in the set, use `.shift_take(value)`
    /// instead.
    ///
    /// Computes in **O(1)** time (average).
    pub fn take<Q: ?Sized>(&mut self, value: &Q) -> Option<T>
    where
        Q: Hash + Equivalent<T>,
    {
        self.swap_take(value)
    }

    /// Removes and returns the value in the set, if any, that is equal to the
    /// given one.
    ///
    /// Like `Vec::swap_remove`, the value is removed by swapping it with the
    /// last element of the set and popping it off. **This perturbs
    /// the position of what used to be the last element!**
    ///
    /// Return `None` if `value` was not in the set.
    ///
    /// Computes in **O(1)** time (average).
    pub fn swap_take<Q: ?Sized>(&mut self, value: &Q) -> Option<T>
    where
        Q: Hash + Equivalent<T>,
    {
        self.map.swap_remove_entry(value).map(|(x, ())| x)
    }

    /// Removes and returns the value in the set, if any, that is equal to the
    /// given one.
    ///
    /// Like `Vec::remove`, the value is removed by shifting all of the
    /// elements that follow it, preserving their relative order.
    /// **This perturbs the index of all of those elements!**
    ///
    /// Return `None` if `value` was not in the set.
    ///
    /// Computes in **O(n)** time (average).
    pub fn shift_take<Q: ?Sized>(&mut self, value: &Q) -> Option<T>
    where
        Q: Hash + Equivalent<T>,
    {
        self.map.shift_remove_entry(value).map(|(x, ())| x)
    }

    /// Remove the value from the set return it and the index it had.
    ///
    /// Like `Vec::swap_remove`, the value is removed by swapping it with the
    /// last element of the set and popping it off. **This perturbs
    /// the position of what used to be the last element!**
    ///
    /// Return `None` if `value` was not in the set.
    pub fn swap_remove_full<Q: ?Sized>(&mut self, value: &Q) -> Option<(usize, T)>
    where
        Q: Hash + Equivalent<T>,
    {
        self.map.swap_remove_full(value).map(|(i, x, ())| (i, x))
    }

    /// Remove the value from the set return it and the index it had.
    ///
    /// Like `Vec::remove`, the value is removed by shifting all of the
    /// elements that follow it, preserving their relative order.
    /// **This perturbs the index of all of those elements!**
    ///
    /// Return `None` if `value` was not in the set.
    pub fn shift_remove_full<Q: ?Sized>(&mut self, value: &Q) -> Option<(usize, T)>
    where
        Q: Hash + Equivalent<T>,
    {
        self.map.shift_remove_full(value).map(|(i, x, ())| (i, x))
    }

    /// Remove the last value
    ///
    /// This preserves the order of the remaining elements.
    ///
    /// Computes in **O(1)** time (average).
    pub fn pop(&mut self) -> Option<T> {
        self.map.pop().map(|(x, ())| x)
    }

    /// Scan through each value in the set and keep those where the
    /// closure `keep` returns `true`.
    ///
    /// The elements are visited in order, and remaining elements keep their
    /// order.
    ///
    /// Computes in **O(n)** time (average).
    pub fn retain<F>(&mut self, mut keep: F)
    where
        F: FnMut(&T) -> bool,
    {
        self.map.retain(move |x, &mut ()| keep(x))
    }

    /// Sort the set’s values by their default ordering.
    ///
    /// See [`sort_by`](Self::sort_by) for details.
    pub fn sort(&mut self)
    where
        T: Ord,
    {
        self.map.sort_keys()
    }

    /// Sort the set’s values in place using the comparison function `cmp`.
    ///
    /// Computes in **O(n log n)** time and **O(n)** space. The sort is stable.
    pub fn sort_by<F>(&mut self, mut cmp: F)
    where
        F: FnMut(&T, &T) -> Ordering,
    {
        self.map.sort_by(move |a, _, b, _| cmp(a, b));
    }

    /// Sort the values of the set and return a by-value iterator of
    /// the values with the result.
    ///
    /// The sort is stable.
    pub fn sorted_by<F>(self, mut cmp: F) -> IntoIter<T>
    where
        F: FnMut(&T, &T) -> Ordering,
    {
        let mut entries = self.into_entries();
        entries.sort_by(move |a, b| cmp(&a.key, &b.key));
<<<<<<< HEAD
        IntoIter::new(entries)
=======
        IntoIter {
            iter: entries.into_iter(),
        }
>>>>>>> 13b5ebad
    }

    /// Sort the set's values by their default ordering.
    ///
    /// See [`sort_unstable_by`](Self::sort_unstable_by) for details.
    pub fn sort_unstable(&mut self)
    where
        T: Ord,
    {
        self.map.sort_unstable_keys()
    }

    /// Sort the set's values in place using the comparison funtion `cmp`.
    ///
    /// Computes in **O(n log n)** time. The sort is unstable.
    pub fn sort_unstable_by<F>(&mut self, mut cmp: F)
    where
        F: FnMut(&T, &T) -> Ordering,
    {
        self.map.sort_unstable_by(move |a, _, b, _| cmp(a, b))
    }

    /// Sort the values of the set and return a by-value iterator of
    /// the values with the result.
    pub fn sorted_unstable_by<F>(self, mut cmp: F) -> IntoIter<T>
    where
        F: FnMut(&T, &T) -> Ordering,
    {
        let mut entries = self.into_entries();
        entries.sort_unstable_by(move |a, b| cmp(&a.key, &b.key));
<<<<<<< HEAD
        IntoIter::new(entries)
    }

    /// Sort the set’s values in place using a key extraction function.
    ///
    /// During sorting, the function is called at most once per entry, by using temporary storage
    /// to remember the results of its evaluation. The order of calls to the function is
    /// unspecified and may change between versions of `indexmap` or the standard library.
    ///
    /// Computes in **O(m n + n log n + c)** time () and **O(n)** space, where the function is
    /// **O(m)**, *n* is the length of the map, and *c* the capacity. The sort is stable.
    pub fn sort_by_cached_key<K, F>(&mut self, mut sort_key: F)
    where
        K: Ord,
        F: FnMut(&T) -> K,
    {
        self.with_entries(move |entries| {
            entries.sort_by_cached_key(move |a| sort_key(&a.key));
        });
=======
        IntoIter {
            iter: entries.into_iter(),
        }
>>>>>>> 13b5ebad
    }

    /// Reverses the order of the set’s values in place.
    ///
    /// Computes in **O(n)** time and **O(1)** space.
    pub fn reverse(&mut self) {
        self.map.reverse()
    }
}

impl<T, S> IndexSet<T, S> {
    /// Returns a slice of all the values in the set.
    ///
    /// Computes in **O(1)** time.
    pub fn as_slice(&self) -> &Slice<T> {
        Slice::from_slice(self.as_entries())
    }

    /// Converts into a boxed slice of all the values in the set.
    ///
    /// Note that this will drop the inner hash table and any excess capacity.
    pub fn into_boxed_slice(self) -> Box<Slice<T>> {
        Slice::from_boxed(self.into_entries().into_boxed_slice())
    }

    /// Get a value by index
    ///
    /// Valid indices are *0 <= index < self.len()*
    ///
    /// Computes in **O(1)** time.
    pub fn get_index(&self, index: usize) -> Option<&T> {
        self.as_entries().get(index).map(Bucket::key_ref)
    }

    /// Returns a slice of values in the given range of indices.
    ///
    /// Valid indices are *0 <= index < self.len()*
    ///
    /// Computes in **O(1)** time.
    pub fn get_range<R: RangeBounds<usize>>(&self, range: R) -> Option<&Slice<T>> {
        let entries = self.as_entries();
        let range = try_simplify_range(range, entries.len())?;
        entries.get(range).map(Slice::from_slice)
    }

    /// Get the first value
    ///
    /// Computes in **O(1)** time.
    pub fn first(&self) -> Option<&T> {
        self.as_entries().first().map(Bucket::key_ref)
    }

    /// Get the last value
    ///
    /// Computes in **O(1)** time.
    pub fn last(&self) -> Option<&T> {
        self.as_entries().last().map(Bucket::key_ref)
    }

    /// Remove the value by index
    ///
    /// Valid indices are *0 <= index < self.len()*
    ///
    /// Like `Vec::swap_remove`, the value is removed by swapping it with the
    /// last element of the set and popping it off. **This perturbs
    /// the position of what used to be the last element!**
    ///
    /// Computes in **O(1)** time (average).
    pub fn swap_remove_index(&mut self, index: usize) -> Option<T> {
        self.map.swap_remove_index(index).map(|(x, ())| x)
    }

    /// Remove the value by index
    ///
    /// Valid indices are *0 <= index < self.len()*
    ///
    /// Like `Vec::remove`, the value is removed by shifting all of the
    /// elements that follow it, preserving their relative order.
    /// **This perturbs the index of all of those elements!**
    ///
    /// Computes in **O(n)** time (average).
    pub fn shift_remove_index(&mut self, index: usize) -> Option<T> {
        self.map.shift_remove_index(index).map(|(x, ())| x)
    }

    /// Moves the position of a value from one index to another
    /// by shifting all other values in-between.
    ///
    /// * If `from < to`, the other values will shift down while the targeted value moves up.
    /// * If `from > to`, the other values will shift up while the targeted value moves down.
    ///
    /// ***Panics*** if `from` or `to` are out of bounds.
    ///
    /// Computes in **O(n)** time (average).
    pub fn move_index(&mut self, from: usize, to: usize) {
        self.map.move_index(from, to)
    }

    /// Swaps the position of two values in the set.
    ///
    /// ***Panics*** if `a` or `b` are out of bounds.
    pub fn swap_indices(&mut self, a: usize, b: usize) {
        self.map.swap_indices(a, b)
    }
}

/// Access `IndexSet` values at indexed positions.
///
/// # Examples
///
/// ```
/// use indexmap::IndexSet;
///
/// let mut set = IndexSet::new();
/// for word in "Lorem ipsum dolor sit amet".split_whitespace() {
///     set.insert(word.to_string());
/// }
/// assert_eq!(set[0], "Lorem");
/// assert_eq!(set[1], "ipsum");
/// set.reverse();
/// assert_eq!(set[0], "amet");
/// assert_eq!(set[1], "sit");
/// set.sort();
/// assert_eq!(set[0], "Lorem");
/// assert_eq!(set[1], "amet");
/// ```
///
/// ```should_panic
/// use indexmap::IndexSet;
///
/// let mut set = IndexSet::new();
/// set.insert("foo");
/// println!("{:?}", set[10]); // panics!
/// ```
impl<T, S> Index<usize> for IndexSet<T, S> {
    type Output = T;

    /// Returns a reference to the value at the supplied `index`.
    ///
    /// ***Panics*** if `index` is out of bounds.
    fn index(&self, index: usize) -> &T {
        self.get_index(index)
            .expect("IndexSet: index out of bounds")
    }
}

<<<<<<< HEAD
=======
/// An owning iterator over the items of a `IndexSet`.
///
/// This `struct` is created by the [`into_iter`] method on [`IndexSet`]
/// (provided by the `IntoIterator` trait). See its documentation for more.
///
/// [`IndexSet`]: struct.IndexSet.html
/// [`into_iter`]: struct.IndexSet.html#method.into_iter
pub struct IntoIter<T> {
    iter: vec::IntoIter<Bucket<T>>,
}

impl<T> Iterator for IntoIter<T> {
    type Item = T;

    iterator_methods!(Bucket::key);
}

impl<T> DoubleEndedIterator for IntoIter<T> {
    double_ended_iterator_methods!(Bucket::key);
}

impl<T> ExactSizeIterator for IntoIter<T> {
    fn len(&self) -> usize {
        self.iter.len()
    }
}

impl<T> FusedIterator for IntoIter<T> {}

impl<T: fmt::Debug> fmt::Debug for IntoIter<T> {
    fn fmt(&self, f: &mut fmt::Formatter<'_>) -> fmt::Result {
        let iter = self.iter.as_slice().iter().map(Bucket::key_ref);
        f.debug_list().entries(iter).finish()
    }
}

/// An iterator over the items of a `IndexSet`.
///
/// This `struct` is created by the [`iter`] method on [`IndexSet`].
/// See its documentation for more.
///
/// [`IndexSet`]: struct.IndexSet.html
/// [`iter`]: struct.IndexSet.html#method.iter
pub struct Iter<'a, T> {
    iter: slice::Iter<'a, Bucket<T>>,
}

impl<'a, T> Iterator for Iter<'a, T> {
    type Item = &'a T;

    iterator_methods!(Bucket::key_ref);
}

impl<T> DoubleEndedIterator for Iter<'_, T> {
    double_ended_iterator_methods!(Bucket::key_ref);
}

impl<T> ExactSizeIterator for Iter<'_, T> {
    fn len(&self) -> usize {
        self.iter.len()
    }
}

impl<T> FusedIterator for Iter<'_, T> {}

impl<T> Clone for Iter<'_, T> {
    fn clone(&self) -> Self {
        Iter {
            iter: self.iter.clone(),
        }
    }
}

impl<T: fmt::Debug> fmt::Debug for Iter<'_, T> {
    fn fmt(&self, f: &mut fmt::Formatter<'_>) -> fmt::Result {
        f.debug_list().entries(self.clone()).finish()
    }
}

/// A mutable iterator over the items of a `IndexSet`.
///
/// This `struct` is created by the [`iter_mut`] method on [`IndexSet`].
/// See its documentation for more.
///
/// [`IndexSet`]: struct.IndexSet.html
/// [`iter_mut`]: struct.IndexSet.html#method.iter_mut
pub struct IterMut<'a, T> {
    iter: slice::IterMut<'a, Bucket<T>>,
}

impl<'a, T> Iterator for IterMut<'a, T> {
    type Item = &'a mut T;

    iterator_methods!(Bucket::key_mut);
}

impl<T> DoubleEndedIterator for IterMut<'_, T> {
    double_ended_iterator_methods!(Bucket::key_mut);
}

impl<T> ExactSizeIterator for IterMut<'_, T> {
    fn len(&self) -> usize {
        self.iter.len()
    }
}

impl<T> FusedIterator for IterMut<'_, T> {}

impl<T: fmt::Debug> fmt::Debug for IterMut<'_, T> {
    fn fmt(&self, f: &mut fmt::Formatter<'_>) -> fmt::Result {
        let iter = self.iter.as_slice().iter().map(Bucket::refs);
        f.debug_list().entries(iter).finish()
    }
}

/// A draining iterator over the items of a `IndexSet`.
///
/// This `struct` is created by the [`drain`] method on [`IndexSet`].
/// See its documentation for more.
///
/// [`IndexSet`]: struct.IndexSet.html
/// [`drain`]: struct.IndexSet.html#method.drain
pub struct Drain<'a, T> {
    iter: vec::Drain<'a, Bucket<T>>,
}

impl<T> Iterator for Drain<'_, T> {
    type Item = T;

    iterator_methods!(Bucket::key);
}

impl<T> DoubleEndedIterator for Drain<'_, T> {
    double_ended_iterator_methods!(Bucket::key);
}

impl<T> ExactSizeIterator for Drain<'_, T> {
    fn len(&self) -> usize {
        self.iter.len()
    }
}

impl<T> FusedIterator for Drain<'_, T> {}

impl<T: fmt::Debug> fmt::Debug for Drain<'_, T> {
    fn fmt(&self, f: &mut fmt::Formatter<'_>) -> fmt::Result {
        let iter = self.iter.as_slice().iter().map(Bucket::key_ref);
        f.debug_list().entries(iter).finish()
    }
}

impl<'a, T, S> IntoIterator for &'a IndexSet<T, S> {
    type Item = &'a T;
    type IntoIter = Iter<'a, T>;

    fn into_iter(self) -> Self::IntoIter {
        self.iter()
    }
}

impl<T, S> IntoIterator for IndexSet<T, S> {
    type Item = T;
    type IntoIter = IntoIter<T>;

    fn into_iter(self) -> Self::IntoIter {
        IntoIter {
            iter: self.into_entries().into_iter(),
        }
    }
}

>>>>>>> 13b5ebad
impl<T, S> FromIterator<T> for IndexSet<T, S>
where
    T: Hash + Eq,
    S: BuildHasher + Default,
{
    fn from_iter<I: IntoIterator<Item = T>>(iterable: I) -> Self {
        let iter = iterable.into_iter().map(|x| (x, ()));
        IndexSet {
            map: IndexMap::from_iter(iter),
        }
    }
}

<<<<<<< HEAD
#[cfg(feature = "std")]
=======
#[cfg(has_std)]
>>>>>>> 13b5ebad
impl<T, const N: usize> From<[T; N]> for IndexSet<T, RandomState>
where
    T: Eq + Hash,
{
    /// # Examples
    ///
    /// ```
    /// use indexmap::IndexSet;
    ///
    /// let set1 = IndexSet::from([1, 2, 3, 4]);
    /// let set2: IndexSet<_> = [1, 2, 3, 4].into();
    /// assert_eq!(set1, set2);
    /// ```
    fn from(arr: [T; N]) -> Self {
        Self::from_iter(arr)
    }
}

impl<T, S> Extend<T> for IndexSet<T, S>
where
    T: Hash + Eq,
    S: BuildHasher,
{
    fn extend<I: IntoIterator<Item = T>>(&mut self, iterable: I) {
        let iter = iterable.into_iter().map(|x| (x, ()));
        self.map.extend(iter);
    }
}

impl<'a, T, S> Extend<&'a T> for IndexSet<T, S>
where
    T: Hash + Eq + Copy + 'a,
    S: BuildHasher,
{
    fn extend<I: IntoIterator<Item = &'a T>>(&mut self, iterable: I) {
        let iter = iterable.into_iter().copied();
        self.extend(iter);
    }
}

impl<T, S> Default for IndexSet<T, S>
where
    S: Default,
{
    /// Return an empty `IndexSet`
    fn default() -> Self {
        IndexSet {
            map: IndexMap::default(),
        }
    }
}

impl<T, S1, S2> PartialEq<IndexSet<T, S2>> for IndexSet<T, S1>
where
    T: Hash + Eq,
    S1: BuildHasher,
    S2: BuildHasher,
{
    fn eq(&self, other: &IndexSet<T, S2>) -> bool {
        self.len() == other.len() && self.is_subset(other)
    }
}

impl<T, S> Eq for IndexSet<T, S>
where
    T: Eq + Hash,
    S: BuildHasher,
{
}

impl<T, S> IndexSet<T, S>
where
    T: Eq + Hash,
    S: BuildHasher,
{
    /// Returns `true` if `self` has no elements in common with `other`.
    pub fn is_disjoint<S2>(&self, other: &IndexSet<T, S2>) -> bool
    where
        S2: BuildHasher,
    {
        if self.len() <= other.len() {
            self.iter().all(move |value| !other.contains(value))
        } else {
            other.iter().all(move |value| !self.contains(value))
        }
    }

    /// Returns `true` if all elements of `self` are contained in `other`.
    pub fn is_subset<S2>(&self, other: &IndexSet<T, S2>) -> bool
    where
        S2: BuildHasher,
    {
        self.len() <= other.len() && self.iter().all(move |value| other.contains(value))
    }

    /// Returns `true` if all elements of `other` are contained in `self`.
    pub fn is_superset<S2>(&self, other: &IndexSet<T, S2>) -> bool
    where
        S2: BuildHasher,
    {
        other.is_subset(self)
    }
}

impl<T, S1, S2> BitAnd<&IndexSet<T, S2>> for &IndexSet<T, S1>
where
    T: Eq + Hash + Clone,
    S1: BuildHasher + Default,
    S2: BuildHasher,
{
    type Output = IndexSet<T, S1>;

    /// Returns the set intersection, cloned into a new set.
    ///
    /// Values are collected in the same order that they appear in `self`.
    fn bitand(self, other: &IndexSet<T, S2>) -> Self::Output {
        self.intersection(other).cloned().collect()
    }
}

impl<T, S1, S2> BitOr<&IndexSet<T, S2>> for &IndexSet<T, S1>
where
    T: Eq + Hash + Clone,
    S1: BuildHasher + Default,
    S2: BuildHasher,
{
    type Output = IndexSet<T, S1>;

    /// Returns the set union, cloned into a new set.
    ///
    /// Values from `self` are collected in their original order, followed by
    /// values that are unique to `other` in their original order.
    fn bitor(self, other: &IndexSet<T, S2>) -> Self::Output {
        self.union(other).cloned().collect()
    }
}

impl<T, S1, S2> BitXor<&IndexSet<T, S2>> for &IndexSet<T, S1>
where
    T: Eq + Hash + Clone,
    S1: BuildHasher + Default,
    S2: BuildHasher,
{
    type Output = IndexSet<T, S1>;

    /// Returns the set symmetric-difference, cloned into a new set.
    ///
    /// Values from `self` are collected in their original order, followed by
    /// values from `other` in their original order.
    fn bitxor(self, other: &IndexSet<T, S2>) -> Self::Output {
        self.symmetric_difference(other).cloned().collect()
    }
}

impl<T, S1, S2> Sub<&IndexSet<T, S2>> for &IndexSet<T, S1>
where
    T: Eq + Hash + Clone,
    S1: BuildHasher + Default,
    S2: BuildHasher,
{
    type Output = IndexSet<T, S1>;

    /// Returns the set difference, cloned into a new set.
    ///
    /// Values are collected in the same order that they appear in `self`.
    fn sub(self, other: &IndexSet<T, S2>) -> Self::Output {
        self.difference(other).cloned().collect()
    }
<<<<<<< HEAD
=======
}

#[cfg(test)]
mod tests {
    use super::*;
    use std::string::String;

    #[test]
    fn it_works() {
        let mut set = IndexSet::new();
        assert_eq!(set.is_empty(), true);
        set.insert(1);
        set.insert(1);
        assert_eq!(set.len(), 1);
        assert!(set.get(&1).is_some());
        assert_eq!(set.is_empty(), false);
    }

    #[test]
    fn new() {
        let set = IndexSet::<String>::new();
        println!("{:?}", set);
        assert_eq!(set.capacity(), 0);
        assert_eq!(set.len(), 0);
        assert_eq!(set.is_empty(), true);
    }

    #[test]
    fn insert() {
        let insert = [0, 4, 2, 12, 8, 7, 11, 5];
        let not_present = [1, 3, 6, 9, 10];
        let mut set = IndexSet::with_capacity(insert.len());

        for (i, &elt) in insert.iter().enumerate() {
            assert_eq!(set.len(), i);
            set.insert(elt);
            assert_eq!(set.len(), i + 1);
            assert_eq!(set.get(&elt), Some(&elt));
        }
        println!("{:?}", set);

        for &elt in &not_present {
            assert!(set.get(&elt).is_none());
        }
    }

    #[test]
    fn insert_full() {
        let insert = vec![9, 2, 7, 1, 4, 6, 13];
        let present = vec![1, 6, 2];
        let mut set = IndexSet::with_capacity(insert.len());

        for (i, &elt) in insert.iter().enumerate() {
            assert_eq!(set.len(), i);
            let (index, success) = set.insert_full(elt);
            assert!(success);
            assert_eq!(Some(index), set.get_full(&elt).map(|x| x.0));
            assert_eq!(set.len(), i + 1);
        }

        let len = set.len();
        for &elt in &present {
            let (index, success) = set.insert_full(elt);
            assert!(!success);
            assert_eq!(Some(index), set.get_full(&elt).map(|x| x.0));
            assert_eq!(set.len(), len);
        }
    }

    #[test]
    fn insert_2() {
        let mut set = IndexSet::with_capacity(16);

        let mut values = vec![];
        values.extend(0..16);
        values.extend(if cfg!(miri) { 32..64 } else { 128..267 });

        for &i in &values {
            let old_set = set.clone();
            set.insert(i);
            for value in old_set.iter() {
                if set.get(value).is_none() {
                    println!("old_set: {:?}", old_set);
                    println!("set: {:?}", set);
                    panic!("did not find {} in set", value);
                }
            }
        }

        for &i in &values {
            assert!(set.get(&i).is_some(), "did not find {}", i);
        }
    }

    #[test]
    fn insert_dup() {
        let mut elements = vec![0, 2, 4, 6, 8];
        let mut set: IndexSet<u8> = elements.drain(..).collect();
        {
            let (i, v) = set.get_full(&0).unwrap();
            assert_eq!(set.len(), 5);
            assert_eq!(i, 0);
            assert_eq!(*v, 0);
        }
        {
            let inserted = set.insert(0);
            let (i, v) = set.get_full(&0).unwrap();
            assert_eq!(set.len(), 5);
            assert_eq!(inserted, false);
            assert_eq!(i, 0);
            assert_eq!(*v, 0);
        }
    }

    #[test]
    fn insert_order() {
        let insert = [0, 4, 2, 12, 8, 7, 11, 5, 3, 17, 19, 22, 23];
        let mut set = IndexSet::new();

        for &elt in &insert {
            set.insert(elt);
        }

        assert_eq!(set.iter().count(), set.len());
        assert_eq!(set.iter().count(), insert.len());
        for (a, b) in insert.iter().zip(set.iter()) {
            assert_eq!(a, b);
        }
        for (i, v) in (0..insert.len()).zip(set.iter()) {
            assert_eq!(set.get_index(i).unwrap(), v);
        }
    }

    #[test]
    fn replace() {
        let replace = [0, 4, 2, 12, 8, 7, 11, 5];
        let not_present = [1, 3, 6, 9, 10];
        let mut set = IndexSet::with_capacity(replace.len());

        for (i, &elt) in replace.iter().enumerate() {
            assert_eq!(set.len(), i);
            set.replace(elt);
            assert_eq!(set.len(), i + 1);
            assert_eq!(set.get(&elt), Some(&elt));
        }
        println!("{:?}", set);

        for &elt in &not_present {
            assert!(set.get(&elt).is_none());
        }
    }

    #[test]
    fn replace_full() {
        let replace = vec![9, 2, 7, 1, 4, 6, 13];
        let present = vec![1, 6, 2];
        let mut set = IndexSet::with_capacity(replace.len());

        for (i, &elt) in replace.iter().enumerate() {
            assert_eq!(set.len(), i);
            let (index, replaced) = set.replace_full(elt);
            assert!(replaced.is_none());
            assert_eq!(Some(index), set.get_full(&elt).map(|x| x.0));
            assert_eq!(set.len(), i + 1);
        }

        let len = set.len();
        for &elt in &present {
            let (index, replaced) = set.replace_full(elt);
            assert_eq!(Some(elt), replaced);
            assert_eq!(Some(index), set.get_full(&elt).map(|x| x.0));
            assert_eq!(set.len(), len);
        }
    }

    #[test]
    fn replace_2() {
        let mut set = IndexSet::with_capacity(16);

        let mut values = vec![];
        values.extend(0..16);
        values.extend(if cfg!(miri) { 32..64 } else { 128..267 });

        for &i in &values {
            let old_set = set.clone();
            set.replace(i);
            for value in old_set.iter() {
                if set.get(value).is_none() {
                    println!("old_set: {:?}", old_set);
                    println!("set: {:?}", set);
                    panic!("did not find {} in set", value);
                }
            }
        }

        for &i in &values {
            assert!(set.get(&i).is_some(), "did not find {}", i);
        }
    }

    #[test]
    fn replace_dup() {
        let mut elements = vec![0, 2, 4, 6, 8];
        let mut set: IndexSet<u8> = elements.drain(..).collect();
        {
            let (i, v) = set.get_full(&0).unwrap();
            assert_eq!(set.len(), 5);
            assert_eq!(i, 0);
            assert_eq!(*v, 0);
        }
        {
            let replaced = set.replace(0);
            let (i, v) = set.get_full(&0).unwrap();
            assert_eq!(set.len(), 5);
            assert_eq!(replaced, Some(0));
            assert_eq!(i, 0);
            assert_eq!(*v, 0);
        }
    }

    #[test]
    fn replace_order() {
        let replace = [0, 4, 2, 12, 8, 7, 11, 5, 3, 17, 19, 22, 23];
        let mut set = IndexSet::new();

        for &elt in &replace {
            set.replace(elt);
        }

        assert_eq!(set.iter().count(), set.len());
        assert_eq!(set.iter().count(), replace.len());
        for (a, b) in replace.iter().zip(set.iter()) {
            assert_eq!(a, b);
        }
        for (i, v) in (0..replace.len()).zip(set.iter()) {
            assert_eq!(set.get_index(i).unwrap(), v);
        }
    }

    #[test]
    fn grow() {
        let insert = [0, 4, 2, 12, 8, 7, 11];
        let not_present = [1, 3, 6, 9, 10];
        let mut set = IndexSet::with_capacity(insert.len());

        for (i, &elt) in insert.iter().enumerate() {
            assert_eq!(set.len(), i);
            set.insert(elt);
            assert_eq!(set.len(), i + 1);
            assert_eq!(set.get(&elt), Some(&elt));
        }

        println!("{:?}", set);
        for &elt in &insert {
            set.insert(elt * 10);
        }
        for &elt in &insert {
            set.insert(elt * 100);
        }
        for (i, &elt) in insert.iter().cycle().enumerate().take(100) {
            set.insert(elt * 100 + i as i32);
        }
        println!("{:?}", set);
        for &elt in &not_present {
            assert!(set.get(&elt).is_none());
        }
    }

    #[test]
    fn reserve() {
        let mut set = IndexSet::<usize>::new();
        assert_eq!(set.capacity(), 0);
        set.reserve(100);
        let capacity = set.capacity();
        assert!(capacity >= 100);
        for i in 0..capacity {
            assert_eq!(set.len(), i);
            set.insert(i);
            assert_eq!(set.len(), i + 1);
            assert_eq!(set.capacity(), capacity);
            assert_eq!(set.get(&i), Some(&i));
        }
        set.insert(capacity);
        assert_eq!(set.len(), capacity + 1);
        assert!(set.capacity() > capacity);
        assert_eq!(set.get(&capacity), Some(&capacity));
    }

    #[test]
    fn shrink_to_fit() {
        let mut set = IndexSet::<usize>::new();
        assert_eq!(set.capacity(), 0);
        for i in 0..100 {
            assert_eq!(set.len(), i);
            set.insert(i);
            assert_eq!(set.len(), i + 1);
            assert!(set.capacity() >= i + 1);
            assert_eq!(set.get(&i), Some(&i));
            set.shrink_to_fit();
            assert_eq!(set.len(), i + 1);
            assert_eq!(set.capacity(), i + 1);
            assert_eq!(set.get(&i), Some(&i));
        }
    }

    #[test]
    fn remove() {
        let insert = [0, 4, 2, 12, 8, 7, 11, 5, 3, 17, 19, 22, 23];
        let mut set = IndexSet::new();

        for &elt in &insert {
            set.insert(elt);
        }

        assert_eq!(set.iter().count(), set.len());
        assert_eq!(set.iter().count(), insert.len());
        for (a, b) in insert.iter().zip(set.iter()) {
            assert_eq!(a, b);
        }

        let remove_fail = [99, 77];
        let remove = [4, 12, 8, 7];

        for &value in &remove_fail {
            assert!(set.swap_remove_full(&value).is_none());
        }
        println!("{:?}", set);
        for &value in &remove {
            //println!("{:?}", set);
            let index = set.get_full(&value).unwrap().0;
            assert_eq!(set.swap_remove_full(&value), Some((index, value)));
        }
        println!("{:?}", set);

        for value in &insert {
            assert_eq!(set.get(value).is_some(), !remove.contains(value));
        }
        assert_eq!(set.len(), insert.len() - remove.len());
        assert_eq!(set.iter().count(), insert.len() - remove.len());
    }

    #[test]
    fn swap_remove_index() {
        let insert = [0, 4, 2, 12, 8, 7, 11, 5, 3, 17, 19, 22, 23];
        let mut set = IndexSet::new();

        for &elt in &insert {
            set.insert(elt);
        }

        let mut vector = insert.to_vec();
        let remove_sequence = &[3, 3, 10, 4, 5, 4, 3, 0, 1];

        // check that the same swap remove sequence on vec and set
        // have the same result.
        for &rm in remove_sequence {
            let out_vec = vector.swap_remove(rm);
            let out_set = set.swap_remove_index(rm).unwrap();
            assert_eq!(out_vec, out_set);
        }
        assert_eq!(vector.len(), set.len());
        for (a, b) in vector.iter().zip(set.iter()) {
            assert_eq!(a, b);
        }
    }

    #[test]
    fn partial_eq_and_eq() {
        let mut set_a = IndexSet::new();
        set_a.insert(1);
        set_a.insert(2);
        let mut set_b = set_a.clone();
        assert_eq!(set_a, set_b);
        set_b.swap_remove(&1);
        assert_ne!(set_a, set_b);

        let set_c: IndexSet<_> = set_b.into_iter().collect();
        assert_ne!(set_a, set_c);
        assert_ne!(set_c, set_a);
    }

    #[test]
    fn extend() {
        let mut set = IndexSet::new();
        set.extend(vec![&1, &2, &3, &4]);
        set.extend(vec![5, 6]);
        assert_eq!(set.into_iter().collect::<Vec<_>>(), vec![1, 2, 3, 4, 5, 6]);
    }

    #[test]
    fn comparisons() {
        let set_a: IndexSet<_> = (0..3).collect();
        let set_b: IndexSet<_> = (3..6).collect();
        let set_c: IndexSet<_> = (0..6).collect();
        let set_d: IndexSet<_> = (3..9).collect();

        assert!(!set_a.is_disjoint(&set_a));
        assert!(set_a.is_subset(&set_a));
        assert!(set_a.is_superset(&set_a));

        assert!(set_a.is_disjoint(&set_b));
        assert!(set_b.is_disjoint(&set_a));
        assert!(!set_a.is_subset(&set_b));
        assert!(!set_b.is_subset(&set_a));
        assert!(!set_a.is_superset(&set_b));
        assert!(!set_b.is_superset(&set_a));

        assert!(!set_a.is_disjoint(&set_c));
        assert!(!set_c.is_disjoint(&set_a));
        assert!(set_a.is_subset(&set_c));
        assert!(!set_c.is_subset(&set_a));
        assert!(!set_a.is_superset(&set_c));
        assert!(set_c.is_superset(&set_a));

        assert!(!set_c.is_disjoint(&set_d));
        assert!(!set_d.is_disjoint(&set_c));
        assert!(!set_c.is_subset(&set_d));
        assert!(!set_d.is_subset(&set_c));
        assert!(!set_c.is_superset(&set_d));
        assert!(!set_d.is_superset(&set_c));
    }

    #[test]
    fn iter_comparisons() {
        use std::iter::empty;

        fn check<'a, I1, I2>(iter1: I1, iter2: I2)
        where
            I1: Iterator<Item = &'a i32>,
            I2: Iterator<Item = i32>,
        {
            assert!(iter1.copied().eq(iter2));
        }

        let set_a: IndexSet<_> = (0..3).collect();
        let set_b: IndexSet<_> = (3..6).collect();
        let set_c: IndexSet<_> = (0..6).collect();
        let set_d: IndexSet<_> = (3..9).rev().collect();

        check(set_a.difference(&set_a), empty());
        check(set_a.symmetric_difference(&set_a), empty());
        check(set_a.intersection(&set_a), 0..3);
        check(set_a.union(&set_a), 0..3);

        check(set_a.difference(&set_b), 0..3);
        check(set_b.difference(&set_a), 3..6);
        check(set_a.symmetric_difference(&set_b), 0..6);
        check(set_b.symmetric_difference(&set_a), (3..6).chain(0..3));
        check(set_a.intersection(&set_b), empty());
        check(set_b.intersection(&set_a), empty());
        check(set_a.union(&set_b), 0..6);
        check(set_b.union(&set_a), (3..6).chain(0..3));

        check(set_a.difference(&set_c), empty());
        check(set_c.difference(&set_a), 3..6);
        check(set_a.symmetric_difference(&set_c), 3..6);
        check(set_c.symmetric_difference(&set_a), 3..6);
        check(set_a.intersection(&set_c), 0..3);
        check(set_c.intersection(&set_a), 0..3);
        check(set_a.union(&set_c), 0..6);
        check(set_c.union(&set_a), 0..6);

        check(set_c.difference(&set_d), 0..3);
        check(set_d.difference(&set_c), (6..9).rev());
        check(
            set_c.symmetric_difference(&set_d),
            (0..3).chain((6..9).rev()),
        );
        check(set_d.symmetric_difference(&set_c), (6..9).rev().chain(0..3));
        check(set_c.intersection(&set_d), 3..6);
        check(set_d.intersection(&set_c), (3..6).rev());
        check(set_c.union(&set_d), (0..6).chain((6..9).rev()));
        check(set_d.union(&set_c), (3..9).rev().chain(0..3));
    }

    #[test]
    fn ops() {
        let empty = IndexSet::<i32>::new();
        let set_a: IndexSet<_> = (0..3).collect();
        let set_b: IndexSet<_> = (3..6).collect();
        let set_c: IndexSet<_> = (0..6).collect();
        let set_d: IndexSet<_> = (3..9).rev().collect();

        #[allow(clippy::eq_op)]
        {
            assert_eq!(&set_a & &set_a, set_a);
            assert_eq!(&set_a | &set_a, set_a);
            assert_eq!(&set_a ^ &set_a, empty);
            assert_eq!(&set_a - &set_a, empty);
        }

        assert_eq!(&set_a & &set_b, empty);
        assert_eq!(&set_b & &set_a, empty);
        assert_eq!(&set_a | &set_b, set_c);
        assert_eq!(&set_b | &set_a, set_c);
        assert_eq!(&set_a ^ &set_b, set_c);
        assert_eq!(&set_b ^ &set_a, set_c);
        assert_eq!(&set_a - &set_b, set_a);
        assert_eq!(&set_b - &set_a, set_b);

        assert_eq!(&set_a & &set_c, set_a);
        assert_eq!(&set_c & &set_a, set_a);
        assert_eq!(&set_a | &set_c, set_c);
        assert_eq!(&set_c | &set_a, set_c);
        assert_eq!(&set_a ^ &set_c, set_b);
        assert_eq!(&set_c ^ &set_a, set_b);
        assert_eq!(&set_a - &set_c, empty);
        assert_eq!(&set_c - &set_a, set_b);

        assert_eq!(&set_c & &set_d, set_b);
        assert_eq!(&set_d & &set_c, set_b);
        assert_eq!(&set_c | &set_d, &set_a | &set_d);
        assert_eq!(&set_d | &set_c, &set_a | &set_d);
        assert_eq!(&set_c ^ &set_d, &set_a | &(&set_d - &set_b));
        assert_eq!(&set_d ^ &set_c, &set_a | &(&set_d - &set_b));
        assert_eq!(&set_c - &set_d, set_a);
        assert_eq!(&set_d - &set_c, &set_d - &set_b);
    }

    #[test]
    #[cfg(has_std)]
    fn from_array() {
        let set1 = IndexSet::from([1, 2, 3, 4]);
        let set2: IndexSet<_> = [1, 2, 3, 4].into();

        assert_eq!(set1, set2);
    }
>>>>>>> 13b5ebad
}<|MERGE_RESOLUTION|>--- conflicted
+++ resolved
@@ -6,7 +6,7 @@
 #[cfg(test)]
 mod tests;
 
-pub use self::iter::{Difference, Drain, Intersection, IntoIter, Iter, SymmetricDifference, Union};
+pub use self::iter::{Difference, Drain, Intersection, IntoIter, Iter, IterMut, SymmetricDifference, Union};
 pub use self::slice::Slice;
 
 #[cfg(feature = "rayon")]
@@ -22,10 +22,6 @@
 use core::cmp::Ordering;
 use core::fmt;
 use core::hash::{BuildHasher, Hash};
-<<<<<<< HEAD
-=======
-use core::iter::{Chain, FusedIterator};
->>>>>>> 13b5ebad
 use core::ops::{BitAnd, BitOr, BitXor, Index, RangeBounds, Sub};
 
 use super::{Entries, Equivalent, IndexMap};
@@ -205,20 +201,12 @@
 
     /// Return an iterator over the values of the set, in their order
     pub fn iter(&self) -> Iter<'_, T> {
-<<<<<<< HEAD
         Iter::new(self.as_entries())
-=======
-        Iter {
-            iter: self.map.as_entries().iter(),
-        }
     }
 
     /// Return a mutable iterator over the values of the set, in their order
     pub fn iter_mut(&mut self) -> IterMut<'_, T> {
-        IterMut {
-            iter: self.map.as_entries_mut().iter_mut(),
-        }
->>>>>>> 13b5ebad
+        IterMut::new( self.as_entries_mut())
     }
 
     /// Remove all elements in the set, while preserving its capacity.
@@ -648,13 +636,7 @@
     {
         let mut entries = self.into_entries();
         entries.sort_by(move |a, b| cmp(&a.key, &b.key));
-<<<<<<< HEAD
         IntoIter::new(entries)
-=======
-        IntoIter {
-            iter: entries.into_iter(),
-        }
->>>>>>> 13b5ebad
     }
 
     /// Sort the set's values by their default ordering.
@@ -685,7 +667,6 @@
     {
         let mut entries = self.into_entries();
         entries.sort_unstable_by(move |a, b| cmp(&a.key, &b.key));
-<<<<<<< HEAD
         IntoIter::new(entries)
     }
 
@@ -705,11 +686,6 @@
         self.with_entries(move |entries| {
             entries.sort_by_cached_key(move |a| sort_key(&a.key));
         });
-=======
-        IntoIter {
-            iter: entries.into_iter(),
-        }
->>>>>>> 13b5ebad
     }
 
     /// Reverses the order of the set’s values in place.
@@ -856,180 +832,6 @@
     }
 }
 
-<<<<<<< HEAD
-=======
-/// An owning iterator over the items of a `IndexSet`.
-///
-/// This `struct` is created by the [`into_iter`] method on [`IndexSet`]
-/// (provided by the `IntoIterator` trait). See its documentation for more.
-///
-/// [`IndexSet`]: struct.IndexSet.html
-/// [`into_iter`]: struct.IndexSet.html#method.into_iter
-pub struct IntoIter<T> {
-    iter: vec::IntoIter<Bucket<T>>,
-}
-
-impl<T> Iterator for IntoIter<T> {
-    type Item = T;
-
-    iterator_methods!(Bucket::key);
-}
-
-impl<T> DoubleEndedIterator for IntoIter<T> {
-    double_ended_iterator_methods!(Bucket::key);
-}
-
-impl<T> ExactSizeIterator for IntoIter<T> {
-    fn len(&self) -> usize {
-        self.iter.len()
-    }
-}
-
-impl<T> FusedIterator for IntoIter<T> {}
-
-impl<T: fmt::Debug> fmt::Debug for IntoIter<T> {
-    fn fmt(&self, f: &mut fmt::Formatter<'_>) -> fmt::Result {
-        let iter = self.iter.as_slice().iter().map(Bucket::key_ref);
-        f.debug_list().entries(iter).finish()
-    }
-}
-
-/// An iterator over the items of a `IndexSet`.
-///
-/// This `struct` is created by the [`iter`] method on [`IndexSet`].
-/// See its documentation for more.
-///
-/// [`IndexSet`]: struct.IndexSet.html
-/// [`iter`]: struct.IndexSet.html#method.iter
-pub struct Iter<'a, T> {
-    iter: slice::Iter<'a, Bucket<T>>,
-}
-
-impl<'a, T> Iterator for Iter<'a, T> {
-    type Item = &'a T;
-
-    iterator_methods!(Bucket::key_ref);
-}
-
-impl<T> DoubleEndedIterator for Iter<'_, T> {
-    double_ended_iterator_methods!(Bucket::key_ref);
-}
-
-impl<T> ExactSizeIterator for Iter<'_, T> {
-    fn len(&self) -> usize {
-        self.iter.len()
-    }
-}
-
-impl<T> FusedIterator for Iter<'_, T> {}
-
-impl<T> Clone for Iter<'_, T> {
-    fn clone(&self) -> Self {
-        Iter {
-            iter: self.iter.clone(),
-        }
-    }
-}
-
-impl<T: fmt::Debug> fmt::Debug for Iter<'_, T> {
-    fn fmt(&self, f: &mut fmt::Formatter<'_>) -> fmt::Result {
-        f.debug_list().entries(self.clone()).finish()
-    }
-}
-
-/// A mutable iterator over the items of a `IndexSet`.
-///
-/// This `struct` is created by the [`iter_mut`] method on [`IndexSet`].
-/// See its documentation for more.
-///
-/// [`IndexSet`]: struct.IndexSet.html
-/// [`iter_mut`]: struct.IndexSet.html#method.iter_mut
-pub struct IterMut<'a, T> {
-    iter: slice::IterMut<'a, Bucket<T>>,
-}
-
-impl<'a, T> Iterator for IterMut<'a, T> {
-    type Item = &'a mut T;
-
-    iterator_methods!(Bucket::key_mut);
-}
-
-impl<T> DoubleEndedIterator for IterMut<'_, T> {
-    double_ended_iterator_methods!(Bucket::key_mut);
-}
-
-impl<T> ExactSizeIterator for IterMut<'_, T> {
-    fn len(&self) -> usize {
-        self.iter.len()
-    }
-}
-
-impl<T> FusedIterator for IterMut<'_, T> {}
-
-impl<T: fmt::Debug> fmt::Debug for IterMut<'_, T> {
-    fn fmt(&self, f: &mut fmt::Formatter<'_>) -> fmt::Result {
-        let iter = self.iter.as_slice().iter().map(Bucket::refs);
-        f.debug_list().entries(iter).finish()
-    }
-}
-
-/// A draining iterator over the items of a `IndexSet`.
-///
-/// This `struct` is created by the [`drain`] method on [`IndexSet`].
-/// See its documentation for more.
-///
-/// [`IndexSet`]: struct.IndexSet.html
-/// [`drain`]: struct.IndexSet.html#method.drain
-pub struct Drain<'a, T> {
-    iter: vec::Drain<'a, Bucket<T>>,
-}
-
-impl<T> Iterator for Drain<'_, T> {
-    type Item = T;
-
-    iterator_methods!(Bucket::key);
-}
-
-impl<T> DoubleEndedIterator for Drain<'_, T> {
-    double_ended_iterator_methods!(Bucket::key);
-}
-
-impl<T> ExactSizeIterator for Drain<'_, T> {
-    fn len(&self) -> usize {
-        self.iter.len()
-    }
-}
-
-impl<T> FusedIterator for Drain<'_, T> {}
-
-impl<T: fmt::Debug> fmt::Debug for Drain<'_, T> {
-    fn fmt(&self, f: &mut fmt::Formatter<'_>) -> fmt::Result {
-        let iter = self.iter.as_slice().iter().map(Bucket::key_ref);
-        f.debug_list().entries(iter).finish()
-    }
-}
-
-impl<'a, T, S> IntoIterator for &'a IndexSet<T, S> {
-    type Item = &'a T;
-    type IntoIter = Iter<'a, T>;
-
-    fn into_iter(self) -> Self::IntoIter {
-        self.iter()
-    }
-}
-
-impl<T, S> IntoIterator for IndexSet<T, S> {
-    type Item = T;
-    type IntoIter = IntoIter<T>;
-
-    fn into_iter(self) -> Self::IntoIter {
-        IntoIter {
-            iter: self.into_entries().into_iter(),
-        }
-    }
-}
-
->>>>>>> 13b5ebad
 impl<T, S> FromIterator<T> for IndexSet<T, S>
 where
     T: Hash + Eq,
@@ -1043,11 +845,7 @@
     }
 }
 
-<<<<<<< HEAD
 #[cfg(feature = "std")]
-=======
-#[cfg(has_std)]
->>>>>>> 13b5ebad
 impl<T, const N: usize> From<[T; N]> for IndexSet<T, RandomState>
 where
     T: Eq + Hash,
@@ -1216,534 +1014,4 @@
     fn sub(self, other: &IndexSet<T, S2>) -> Self::Output {
         self.difference(other).cloned().collect()
     }
-<<<<<<< HEAD
-=======
-}
-
-#[cfg(test)]
-mod tests {
-    use super::*;
-    use std::string::String;
-
-    #[test]
-    fn it_works() {
-        let mut set = IndexSet::new();
-        assert_eq!(set.is_empty(), true);
-        set.insert(1);
-        set.insert(1);
-        assert_eq!(set.len(), 1);
-        assert!(set.get(&1).is_some());
-        assert_eq!(set.is_empty(), false);
-    }
-
-    #[test]
-    fn new() {
-        let set = IndexSet::<String>::new();
-        println!("{:?}", set);
-        assert_eq!(set.capacity(), 0);
-        assert_eq!(set.len(), 0);
-        assert_eq!(set.is_empty(), true);
-    }
-
-    #[test]
-    fn insert() {
-        let insert = [0, 4, 2, 12, 8, 7, 11, 5];
-        let not_present = [1, 3, 6, 9, 10];
-        let mut set = IndexSet::with_capacity(insert.len());
-
-        for (i, &elt) in insert.iter().enumerate() {
-            assert_eq!(set.len(), i);
-            set.insert(elt);
-            assert_eq!(set.len(), i + 1);
-            assert_eq!(set.get(&elt), Some(&elt));
-        }
-        println!("{:?}", set);
-
-        for &elt in &not_present {
-            assert!(set.get(&elt).is_none());
-        }
-    }
-
-    #[test]
-    fn insert_full() {
-        let insert = vec![9, 2, 7, 1, 4, 6, 13];
-        let present = vec![1, 6, 2];
-        let mut set = IndexSet::with_capacity(insert.len());
-
-        for (i, &elt) in insert.iter().enumerate() {
-            assert_eq!(set.len(), i);
-            let (index, success) = set.insert_full(elt);
-            assert!(success);
-            assert_eq!(Some(index), set.get_full(&elt).map(|x| x.0));
-            assert_eq!(set.len(), i + 1);
-        }
-
-        let len = set.len();
-        for &elt in &present {
-            let (index, success) = set.insert_full(elt);
-            assert!(!success);
-            assert_eq!(Some(index), set.get_full(&elt).map(|x| x.0));
-            assert_eq!(set.len(), len);
-        }
-    }
-
-    #[test]
-    fn insert_2() {
-        let mut set = IndexSet::with_capacity(16);
-
-        let mut values = vec![];
-        values.extend(0..16);
-        values.extend(if cfg!(miri) { 32..64 } else { 128..267 });
-
-        for &i in &values {
-            let old_set = set.clone();
-            set.insert(i);
-            for value in old_set.iter() {
-                if set.get(value).is_none() {
-                    println!("old_set: {:?}", old_set);
-                    println!("set: {:?}", set);
-                    panic!("did not find {} in set", value);
-                }
-            }
-        }
-
-        for &i in &values {
-            assert!(set.get(&i).is_some(), "did not find {}", i);
-        }
-    }
-
-    #[test]
-    fn insert_dup() {
-        let mut elements = vec![0, 2, 4, 6, 8];
-        let mut set: IndexSet<u8> = elements.drain(..).collect();
-        {
-            let (i, v) = set.get_full(&0).unwrap();
-            assert_eq!(set.len(), 5);
-            assert_eq!(i, 0);
-            assert_eq!(*v, 0);
-        }
-        {
-            let inserted = set.insert(0);
-            let (i, v) = set.get_full(&0).unwrap();
-            assert_eq!(set.len(), 5);
-            assert_eq!(inserted, false);
-            assert_eq!(i, 0);
-            assert_eq!(*v, 0);
-        }
-    }
-
-    #[test]
-    fn insert_order() {
-        let insert = [0, 4, 2, 12, 8, 7, 11, 5, 3, 17, 19, 22, 23];
-        let mut set = IndexSet::new();
-
-        for &elt in &insert {
-            set.insert(elt);
-        }
-
-        assert_eq!(set.iter().count(), set.len());
-        assert_eq!(set.iter().count(), insert.len());
-        for (a, b) in insert.iter().zip(set.iter()) {
-            assert_eq!(a, b);
-        }
-        for (i, v) in (0..insert.len()).zip(set.iter()) {
-            assert_eq!(set.get_index(i).unwrap(), v);
-        }
-    }
-
-    #[test]
-    fn replace() {
-        let replace = [0, 4, 2, 12, 8, 7, 11, 5];
-        let not_present = [1, 3, 6, 9, 10];
-        let mut set = IndexSet::with_capacity(replace.len());
-
-        for (i, &elt) in replace.iter().enumerate() {
-            assert_eq!(set.len(), i);
-            set.replace(elt);
-            assert_eq!(set.len(), i + 1);
-            assert_eq!(set.get(&elt), Some(&elt));
-        }
-        println!("{:?}", set);
-
-        for &elt in &not_present {
-            assert!(set.get(&elt).is_none());
-        }
-    }
-
-    #[test]
-    fn replace_full() {
-        let replace = vec![9, 2, 7, 1, 4, 6, 13];
-        let present = vec![1, 6, 2];
-        let mut set = IndexSet::with_capacity(replace.len());
-
-        for (i, &elt) in replace.iter().enumerate() {
-            assert_eq!(set.len(), i);
-            let (index, replaced) = set.replace_full(elt);
-            assert!(replaced.is_none());
-            assert_eq!(Some(index), set.get_full(&elt).map(|x| x.0));
-            assert_eq!(set.len(), i + 1);
-        }
-
-        let len = set.len();
-        for &elt in &present {
-            let (index, replaced) = set.replace_full(elt);
-            assert_eq!(Some(elt), replaced);
-            assert_eq!(Some(index), set.get_full(&elt).map(|x| x.0));
-            assert_eq!(set.len(), len);
-        }
-    }
-
-    #[test]
-    fn replace_2() {
-        let mut set = IndexSet::with_capacity(16);
-
-        let mut values = vec![];
-        values.extend(0..16);
-        values.extend(if cfg!(miri) { 32..64 } else { 128..267 });
-
-        for &i in &values {
-            let old_set = set.clone();
-            set.replace(i);
-            for value in old_set.iter() {
-                if set.get(value).is_none() {
-                    println!("old_set: {:?}", old_set);
-                    println!("set: {:?}", set);
-                    panic!("did not find {} in set", value);
-                }
-            }
-        }
-
-        for &i in &values {
-            assert!(set.get(&i).is_some(), "did not find {}", i);
-        }
-    }
-
-    #[test]
-    fn replace_dup() {
-        let mut elements = vec![0, 2, 4, 6, 8];
-        let mut set: IndexSet<u8> = elements.drain(..).collect();
-        {
-            let (i, v) = set.get_full(&0).unwrap();
-            assert_eq!(set.len(), 5);
-            assert_eq!(i, 0);
-            assert_eq!(*v, 0);
-        }
-        {
-            let replaced = set.replace(0);
-            let (i, v) = set.get_full(&0).unwrap();
-            assert_eq!(set.len(), 5);
-            assert_eq!(replaced, Some(0));
-            assert_eq!(i, 0);
-            assert_eq!(*v, 0);
-        }
-    }
-
-    #[test]
-    fn replace_order() {
-        let replace = [0, 4, 2, 12, 8, 7, 11, 5, 3, 17, 19, 22, 23];
-        let mut set = IndexSet::new();
-
-        for &elt in &replace {
-            set.replace(elt);
-        }
-
-        assert_eq!(set.iter().count(), set.len());
-        assert_eq!(set.iter().count(), replace.len());
-        for (a, b) in replace.iter().zip(set.iter()) {
-            assert_eq!(a, b);
-        }
-        for (i, v) in (0..replace.len()).zip(set.iter()) {
-            assert_eq!(set.get_index(i).unwrap(), v);
-        }
-    }
-
-    #[test]
-    fn grow() {
-        let insert = [0, 4, 2, 12, 8, 7, 11];
-        let not_present = [1, 3, 6, 9, 10];
-        let mut set = IndexSet::with_capacity(insert.len());
-
-        for (i, &elt) in insert.iter().enumerate() {
-            assert_eq!(set.len(), i);
-            set.insert(elt);
-            assert_eq!(set.len(), i + 1);
-            assert_eq!(set.get(&elt), Some(&elt));
-        }
-
-        println!("{:?}", set);
-        for &elt in &insert {
-            set.insert(elt * 10);
-        }
-        for &elt in &insert {
-            set.insert(elt * 100);
-        }
-        for (i, &elt) in insert.iter().cycle().enumerate().take(100) {
-            set.insert(elt * 100 + i as i32);
-        }
-        println!("{:?}", set);
-        for &elt in &not_present {
-            assert!(set.get(&elt).is_none());
-        }
-    }
-
-    #[test]
-    fn reserve() {
-        let mut set = IndexSet::<usize>::new();
-        assert_eq!(set.capacity(), 0);
-        set.reserve(100);
-        let capacity = set.capacity();
-        assert!(capacity >= 100);
-        for i in 0..capacity {
-            assert_eq!(set.len(), i);
-            set.insert(i);
-            assert_eq!(set.len(), i + 1);
-            assert_eq!(set.capacity(), capacity);
-            assert_eq!(set.get(&i), Some(&i));
-        }
-        set.insert(capacity);
-        assert_eq!(set.len(), capacity + 1);
-        assert!(set.capacity() > capacity);
-        assert_eq!(set.get(&capacity), Some(&capacity));
-    }
-
-    #[test]
-    fn shrink_to_fit() {
-        let mut set = IndexSet::<usize>::new();
-        assert_eq!(set.capacity(), 0);
-        for i in 0..100 {
-            assert_eq!(set.len(), i);
-            set.insert(i);
-            assert_eq!(set.len(), i + 1);
-            assert!(set.capacity() >= i + 1);
-            assert_eq!(set.get(&i), Some(&i));
-            set.shrink_to_fit();
-            assert_eq!(set.len(), i + 1);
-            assert_eq!(set.capacity(), i + 1);
-            assert_eq!(set.get(&i), Some(&i));
-        }
-    }
-
-    #[test]
-    fn remove() {
-        let insert = [0, 4, 2, 12, 8, 7, 11, 5, 3, 17, 19, 22, 23];
-        let mut set = IndexSet::new();
-
-        for &elt in &insert {
-            set.insert(elt);
-        }
-
-        assert_eq!(set.iter().count(), set.len());
-        assert_eq!(set.iter().count(), insert.len());
-        for (a, b) in insert.iter().zip(set.iter()) {
-            assert_eq!(a, b);
-        }
-
-        let remove_fail = [99, 77];
-        let remove = [4, 12, 8, 7];
-
-        for &value in &remove_fail {
-            assert!(set.swap_remove_full(&value).is_none());
-        }
-        println!("{:?}", set);
-        for &value in &remove {
-            //println!("{:?}", set);
-            let index = set.get_full(&value).unwrap().0;
-            assert_eq!(set.swap_remove_full(&value), Some((index, value)));
-        }
-        println!("{:?}", set);
-
-        for value in &insert {
-            assert_eq!(set.get(value).is_some(), !remove.contains(value));
-        }
-        assert_eq!(set.len(), insert.len() - remove.len());
-        assert_eq!(set.iter().count(), insert.len() - remove.len());
-    }
-
-    #[test]
-    fn swap_remove_index() {
-        let insert = [0, 4, 2, 12, 8, 7, 11, 5, 3, 17, 19, 22, 23];
-        let mut set = IndexSet::new();
-
-        for &elt in &insert {
-            set.insert(elt);
-        }
-
-        let mut vector = insert.to_vec();
-        let remove_sequence = &[3, 3, 10, 4, 5, 4, 3, 0, 1];
-
-        // check that the same swap remove sequence on vec and set
-        // have the same result.
-        for &rm in remove_sequence {
-            let out_vec = vector.swap_remove(rm);
-            let out_set = set.swap_remove_index(rm).unwrap();
-            assert_eq!(out_vec, out_set);
-        }
-        assert_eq!(vector.len(), set.len());
-        for (a, b) in vector.iter().zip(set.iter()) {
-            assert_eq!(a, b);
-        }
-    }
-
-    #[test]
-    fn partial_eq_and_eq() {
-        let mut set_a = IndexSet::new();
-        set_a.insert(1);
-        set_a.insert(2);
-        let mut set_b = set_a.clone();
-        assert_eq!(set_a, set_b);
-        set_b.swap_remove(&1);
-        assert_ne!(set_a, set_b);
-
-        let set_c: IndexSet<_> = set_b.into_iter().collect();
-        assert_ne!(set_a, set_c);
-        assert_ne!(set_c, set_a);
-    }
-
-    #[test]
-    fn extend() {
-        let mut set = IndexSet::new();
-        set.extend(vec![&1, &2, &3, &4]);
-        set.extend(vec![5, 6]);
-        assert_eq!(set.into_iter().collect::<Vec<_>>(), vec![1, 2, 3, 4, 5, 6]);
-    }
-
-    #[test]
-    fn comparisons() {
-        let set_a: IndexSet<_> = (0..3).collect();
-        let set_b: IndexSet<_> = (3..6).collect();
-        let set_c: IndexSet<_> = (0..6).collect();
-        let set_d: IndexSet<_> = (3..9).collect();
-
-        assert!(!set_a.is_disjoint(&set_a));
-        assert!(set_a.is_subset(&set_a));
-        assert!(set_a.is_superset(&set_a));
-
-        assert!(set_a.is_disjoint(&set_b));
-        assert!(set_b.is_disjoint(&set_a));
-        assert!(!set_a.is_subset(&set_b));
-        assert!(!set_b.is_subset(&set_a));
-        assert!(!set_a.is_superset(&set_b));
-        assert!(!set_b.is_superset(&set_a));
-
-        assert!(!set_a.is_disjoint(&set_c));
-        assert!(!set_c.is_disjoint(&set_a));
-        assert!(set_a.is_subset(&set_c));
-        assert!(!set_c.is_subset(&set_a));
-        assert!(!set_a.is_superset(&set_c));
-        assert!(set_c.is_superset(&set_a));
-
-        assert!(!set_c.is_disjoint(&set_d));
-        assert!(!set_d.is_disjoint(&set_c));
-        assert!(!set_c.is_subset(&set_d));
-        assert!(!set_d.is_subset(&set_c));
-        assert!(!set_c.is_superset(&set_d));
-        assert!(!set_d.is_superset(&set_c));
-    }
-
-    #[test]
-    fn iter_comparisons() {
-        use std::iter::empty;
-
-        fn check<'a, I1, I2>(iter1: I1, iter2: I2)
-        where
-            I1: Iterator<Item = &'a i32>,
-            I2: Iterator<Item = i32>,
-        {
-            assert!(iter1.copied().eq(iter2));
-        }
-
-        let set_a: IndexSet<_> = (0..3).collect();
-        let set_b: IndexSet<_> = (3..6).collect();
-        let set_c: IndexSet<_> = (0..6).collect();
-        let set_d: IndexSet<_> = (3..9).rev().collect();
-
-        check(set_a.difference(&set_a), empty());
-        check(set_a.symmetric_difference(&set_a), empty());
-        check(set_a.intersection(&set_a), 0..3);
-        check(set_a.union(&set_a), 0..3);
-
-        check(set_a.difference(&set_b), 0..3);
-        check(set_b.difference(&set_a), 3..6);
-        check(set_a.symmetric_difference(&set_b), 0..6);
-        check(set_b.symmetric_difference(&set_a), (3..6).chain(0..3));
-        check(set_a.intersection(&set_b), empty());
-        check(set_b.intersection(&set_a), empty());
-        check(set_a.union(&set_b), 0..6);
-        check(set_b.union(&set_a), (3..6).chain(0..3));
-
-        check(set_a.difference(&set_c), empty());
-        check(set_c.difference(&set_a), 3..6);
-        check(set_a.symmetric_difference(&set_c), 3..6);
-        check(set_c.symmetric_difference(&set_a), 3..6);
-        check(set_a.intersection(&set_c), 0..3);
-        check(set_c.intersection(&set_a), 0..3);
-        check(set_a.union(&set_c), 0..6);
-        check(set_c.union(&set_a), 0..6);
-
-        check(set_c.difference(&set_d), 0..3);
-        check(set_d.difference(&set_c), (6..9).rev());
-        check(
-            set_c.symmetric_difference(&set_d),
-            (0..3).chain((6..9).rev()),
-        );
-        check(set_d.symmetric_difference(&set_c), (6..9).rev().chain(0..3));
-        check(set_c.intersection(&set_d), 3..6);
-        check(set_d.intersection(&set_c), (3..6).rev());
-        check(set_c.union(&set_d), (0..6).chain((6..9).rev()));
-        check(set_d.union(&set_c), (3..9).rev().chain(0..3));
-    }
-
-    #[test]
-    fn ops() {
-        let empty = IndexSet::<i32>::new();
-        let set_a: IndexSet<_> = (0..3).collect();
-        let set_b: IndexSet<_> = (3..6).collect();
-        let set_c: IndexSet<_> = (0..6).collect();
-        let set_d: IndexSet<_> = (3..9).rev().collect();
-
-        #[allow(clippy::eq_op)]
-        {
-            assert_eq!(&set_a & &set_a, set_a);
-            assert_eq!(&set_a | &set_a, set_a);
-            assert_eq!(&set_a ^ &set_a, empty);
-            assert_eq!(&set_a - &set_a, empty);
-        }
-
-        assert_eq!(&set_a & &set_b, empty);
-        assert_eq!(&set_b & &set_a, empty);
-        assert_eq!(&set_a | &set_b, set_c);
-        assert_eq!(&set_b | &set_a, set_c);
-        assert_eq!(&set_a ^ &set_b, set_c);
-        assert_eq!(&set_b ^ &set_a, set_c);
-        assert_eq!(&set_a - &set_b, set_a);
-        assert_eq!(&set_b - &set_a, set_b);
-
-        assert_eq!(&set_a & &set_c, set_a);
-        assert_eq!(&set_c & &set_a, set_a);
-        assert_eq!(&set_a | &set_c, set_c);
-        assert_eq!(&set_c | &set_a, set_c);
-        assert_eq!(&set_a ^ &set_c, set_b);
-        assert_eq!(&set_c ^ &set_a, set_b);
-        assert_eq!(&set_a - &set_c, empty);
-        assert_eq!(&set_c - &set_a, set_b);
-
-        assert_eq!(&set_c & &set_d, set_b);
-        assert_eq!(&set_d & &set_c, set_b);
-        assert_eq!(&set_c | &set_d, &set_a | &set_d);
-        assert_eq!(&set_d | &set_c, &set_a | &set_d);
-        assert_eq!(&set_c ^ &set_d, &set_a | &(&set_d - &set_b));
-        assert_eq!(&set_d ^ &set_c, &set_a | &(&set_d - &set_b));
-        assert_eq!(&set_c - &set_d, set_a);
-        assert_eq!(&set_d - &set_c, &set_d - &set_b);
-    }
-
-    #[test]
-    #[cfg(has_std)]
-    fn from_array() {
-        let set1 = IndexSet::from([1, 2, 3, 4]);
-        let set2: IndexSet<_> = [1, 2, 3, 4].into();
-
-        assert_eq!(set1, set2);
-    }
->>>>>>> 13b5ebad
 }