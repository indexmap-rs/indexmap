// We *mostly* avoid unsafe code, but `map::core::raw` allows it to use `RawTable` buckets.
#![deny(unsafe_code)]
#![warn(rust_2018_idioms)]
#![doc(html_root_url = "https://docs.rs/indexmap/1/")]
#![no_std]

//! [`IndexMap`] is a hash table where the iteration order of the key-value
//! pairs is independent of the hash values of the keys.
//!
//! [`IndexSet`] is a corresponding hash set using the same implementation and
//! with similar properties.
//!
//! [`IndexMap`]: map/struct.IndexMap.html
//! [`IndexSet`]: set/struct.IndexSet.html
//!
//!
//! ### Feature Highlights
//!
//! [`IndexMap`] and [`IndexSet`] are drop-in compatible with the std `HashMap`
//! and `HashSet`, but they also have some features of note:
//!
//! - The ordering semantics (see their documentation for details)
//! - Sorting methods and the [`.pop()`][IndexMap::pop] methods.
//! - The [`Equivalent`] trait, which offers more flexible equality definitions
//!   between borrowed and owned versions of keys.
//! - The [`MutableKeys`][map::MutableKeys] trait, which gives opt-in mutable
//!   access to hash map keys.
//!
//! ### Alternate Hashers
//!
//! [`IndexMap`] and [`IndexSet`] have a default hasher type `S = RandomState`,
//! just like the standard `HashMap` and `HashSet`, which is resistant to
//! HashDoS attacks but not the most performant. Type aliases can make it easier
//! to use alternate hashers:
//!
//! ```
//! use fnv::FnvBuildHasher;
//! use fxhash::FxBuildHasher;
//! use indexmap::{IndexMap, IndexSet};
//!
//! type FnvIndexMap<K, V> = IndexMap<K, V, FnvBuildHasher>;
//! type FnvIndexSet<T> = IndexSet<T, FnvBuildHasher>;
//!
//! type FxIndexMap<K, V> = IndexMap<K, V, FxBuildHasher>;
//! type FxIndexSet<T> = IndexSet<T, FxBuildHasher>;
//!
//! let std: IndexSet<i32> = (0..100).collect();
//! let fnv: FnvIndexSet<i32> = (0..100).collect();
//! let fx: FxIndexSet<i32> = (0..100).collect();
//! assert_eq!(std, fnv);
//! assert_eq!(std, fx);
//! ```
//!
//! ### Rust Version
//!
<<<<<<< HEAD
//! This version of indexmap requires Rust 1.61 or later.
=======
//! This version of indexmap requires Rust 1.56 or later.
>>>>>>> 13b5ebad
//!
//! The indexmap 2.x release series will use a carefully considered version
//! upgrade policy, where in a later 2.x version, we will raise the minimum
//! required Rust version.
//!
//! ## No Standard Library Targets
//!
//! This crate supports being built without `std`, requiring `alloc` instead.
//! This is chosen by disabling the default "std" cargo feature, by adding
//! `default-features = false` to your dependency specification.
//!
//! - Creating maps and sets using [`new`][IndexMap::new] and
//! [`with_capacity`][IndexMap::with_capacity] is unavailable without `std`.
//!   Use methods [`IndexMap::default`][def],
//!   [`with_hasher`][IndexMap::with_hasher],
//!   [`with_capacity_and_hasher`][IndexMap::with_capacity_and_hasher] instead.
//!   A no-std compatible hasher will be needed as well, for example
//!   from the crate `twox-hash`.
//! - Macros [`indexmap!`] and [`indexset!`] are unavailable without `std`.
//!
//! [def]: map/struct.IndexMap.html#impl-Default

extern crate alloc;

#[cfg(feature = "std")]
#[macro_use]
extern crate std;

use alloc::vec::{self, Vec};

mod arbitrary;
#[macro_use]
mod macros;
mod equivalent;
mod mutable_keys;
#[cfg(feature = "serde")]
mod serde;
#[cfg(feature = "serde")]
pub mod serde_seq;
mod util;

pub mod map;
pub mod set;

// Placed after `map` and `set` so new `rayon` methods on the types
// are documented after the "normal" methods.
#[cfg(feature = "rayon")]
mod rayon;

#[cfg(feature = "rustc-rayon")]
mod rustc;

pub use crate::equivalent::Equivalent;
pub use crate::map::IndexMap;
pub use crate::set::IndexSet;

// shared private items

/// Hash value newtype. Not larger than usize, since anything larger
/// isn't used for selecting position anyway.
#[derive(Clone, Copy, Debug, PartialEq)]
struct HashValue(usize);

impl HashValue {
    #[inline(always)]
    fn get(self) -> u64 {
        self.0 as u64
    }
}

#[derive(Copy, Debug)]
struct Bucket<K, V> {
    hash: HashValue,
    key: K,
    value: V,
}

impl<K, V> Clone for Bucket<K, V>
where
    K: Clone,
    V: Clone,
{
    fn clone(&self) -> Self {
        Bucket {
            hash: self.hash,
            key: self.key.clone(),
            value: self.value.clone(),
        }
    }

    fn clone_from(&mut self, other: &Self) {
        self.hash = other.hash;
        self.key.clone_from(&other.key);
        self.value.clone_from(&other.value);
    }
}

impl<K, V> Bucket<K, V> {
    // field accessors -- used for `f` instead of closures in `.map(f)`
    fn key_ref(&self) -> &K {
        &self.key
    }
    fn key_mut(&mut self) -> &mut K {
        &mut self.key
    }
    fn value_ref(&self) -> &V {
        &self.value
    }
    fn value_mut(&mut self) -> &mut V {
        &mut self.value
    }
    fn key(self) -> K {
        self.key
    }
    fn value(self) -> V {
        self.value
    }
    fn key_value(self) -> (K, V) {
        (self.key, self.value)
    }
    fn refs(&self) -> (&K, &V) {
        (&self.key, &self.value)
    }
    fn ref_mut(&mut self) -> (&K, &mut V) {
        (&self.key, &mut self.value)
    }
    fn muts(&mut self) -> (&mut K, &mut V) {
        (&mut self.key, &mut self.value)
    }
}

trait Entries {
    type Entry;
    fn into_entries(self) -> Vec<Self::Entry>;
    fn as_entries(&self) -> &[Self::Entry];
    fn as_entries_mut(&mut self) -> &mut [Self::Entry];
    fn with_entries<F>(&mut self, f: F)
    where
        F: FnOnce(&mut [Self::Entry]);
}

/// The error type for `try_reserve` methods.
#[derive(Clone, PartialEq, Eq, Debug)]
pub struct TryReserveError {
    kind: TryReserveErrorKind,
}

#[derive(Clone, PartialEq, Eq, Debug)]
enum TryReserveErrorKind {
    // The standard library's kind is currently opaque to us, otherwise we could unify this.
    Std(alloc::collections::TryReserveError),
    CapacityOverflow,
    AllocError { layout: alloc::alloc::Layout },
}

// These are not `From` so we don't expose them in our public API.
impl TryReserveError {
    fn from_alloc(error: alloc::collections::TryReserveError) -> Self {
        Self {
            kind: TryReserveErrorKind::Std(error),
        }
    }

    fn from_hashbrown(error: hashbrown::TryReserveError) -> Self {
        Self {
            kind: match error {
                hashbrown::TryReserveError::CapacityOverflow => {
                    TryReserveErrorKind::CapacityOverflow
                }
                hashbrown::TryReserveError::AllocError { layout } => {
                    TryReserveErrorKind::AllocError { layout }
                }
            },
        }
    }
}

impl core::fmt::Display for TryReserveError {
    fn fmt(&self, f: &mut core::fmt::Formatter<'_>) -> core::fmt::Result {
        let reason = match &self.kind {
            TryReserveErrorKind::Std(e) => return core::fmt::Display::fmt(e, f),
            TryReserveErrorKind::CapacityOverflow => {
                " because the computed capacity exceeded the collection's maximum"
            }
            TryReserveErrorKind::AllocError { .. } => {
                " because the memory allocator returned an error"
            }
        };
        f.write_str("memory allocation failed")?;
        f.write_str(reason)
    }
}

#[cfg(feature = "std")]
impl std::error::Error for TryReserveError {}<|MERGE_RESOLUTION|>--- conflicted
+++ resolved
@@ -53,11 +53,7 @@
 //!
 //! ### Rust Version
 //!
-<<<<<<< HEAD
 //! This version of indexmap requires Rust 1.61 or later.
-=======
-//! This version of indexmap requires Rust 1.56 or later.
->>>>>>> 13b5ebad
 //!
 //! The indexmap 2.x release series will use a carefully considered version
 //! upgrade policy, where in a later 2.x version, we will raise the minimum
